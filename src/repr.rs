--- conflicted
+++ resolved
@@ -1,14 +1,12 @@
+mod config;
+pub use config::*;
+
 pub mod sheet;
 pub use sheet::*;
 
-<<<<<<< HEAD
 //#[cfg(feature = "arrow")]
 pub mod arrow;
 //#[allow(unused_imports)]
 //#[cfg(feature = "arrow")]
-=======
-mod config;
-pub use config::*;
 
->>>>>>> 95ea0566
 pub mod col_sheet;